--- conflicted
+++ resolved
@@ -159,16 +159,6 @@
   return node
 }
 
-<<<<<<< HEAD
-export class Expression {
-  constructor(string, node) {
-    this.string = string
-    this.node = node
-  }
-}
-
-=======
->>>>>>> f5c57e20
 /**
  * Convert the result of parseString (or similar) to an ASTNode. Modifies each node's "node" property, then deletes it.
  * Also deletes each node's children property.
